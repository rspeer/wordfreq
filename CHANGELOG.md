<<<<<<< HEAD
## Version 2.4.2 (2021-02-19)

- When tokenizing Japanese or Korean, MeCab's dictionaries no longer have to
  be installed separately as system packages. They can now be found via the
  Python packages `ipadic` and `mecab-ko-dic`.

- When the tokenizer had to infer word boundaries in languages without spaces,
  inputs that were too long (such as the letter 'l' repeated 800 times) were
  causing overflow errors. We changed the sequence of operations so that it
  no longer overflows, and such inputs simply get a frequency of 0.

## Version 2.4.1 (2021-02-09)

- Changed a log message to not try to call a language by name, to remove
  the dependency on a database of language names.

## Version 2.4 (2020-10-01)

- The Exquisite Corpus data has been updated to include Google Books Ngrams
  2019, Reddit data through 2019, Wikipedia data from 2020, and Twitter-sampled
  data from 2020, and somewhat more reliable language detection.

- Updated dependencies to require recent versions of `regex` and `jieba`,
  to get tokenization that's consistent with the word lists. `regex` now
  requires a version after 2020.04.04.
=======
## Version 2.3.3 (2020-09-08)

- Set minimum version requierements on `regex`, `jieba`, and `langcodes`
  so that tokenization will give consistent results.
>>>>>>> 174ecf58

## Version 2.3.2 (2020-04-28)

- Relaxing the dependency on regex had an unintended consequence in 2.3.1:
  it could no longer get the frequency of French phrases such as "l'écran"
  because their tokenization behavior changed.

  2.3.2 fixes this with a more complex tokenization rule that should handle
  apostrophes the same across these various versions of regex.

## Version 2.3.1 (2020-04-22)

- State the dependency on msgpack >= 1.0 in setup.py.
- Relax the dependency on regex to allow versions after 2018.02.08.

## Version 2.3 (2020-04-16)

- Python 3.5 is the oldest maintained version of Python, and we have stopped
  claiming support for earlier versions.

- Updated to langcodes 2.0.

- Deprecated the `match_cutoff` parameter, which was intended for situations
  where we need to approximately match a language code, but was not usefully
  configurable in those situations.

## Version 2.2.2 (2020-02-28)

Library change:

- Fixed an incompatibility with newly-released `msgpack 1.0`.

## Version 2.2.1 (2019-02-05)

Library changes:

- Relaxed the version requirement on the 'regex' dependency, allowing
  compatibility with spaCy.

  The range of regex versions that wordfreq now allows is from 2017.07.11 to
  2018.02.21. No changes to word boundary matching were made between these
  versions.

- Fixed calling `msgpack.load` with a deprecated parameter.


## Version 2.2 (2018-07-24)

Library change:

- While the @ sign is usually considered a symbol and not part of a word, there
  is a case where it acts like a letter. It's used in one way of writing
  gender-neutral words in Spanish and Portuguese, such as "l@s niñ@s". The
  tokenizer in wordfreq will now allow words to end with "@" or "@s", so it
  can recognize these words.

Data changes:

- Updated the data from Exquisite Corpus to filter the ParaCrawl web crawl
  better. ParaCrawl provides two metrics (Zipporah and Bicleaner) for the
  goodness of its data, and we now filter it to only use texts that get
  positive scores on both metrics.

- The input data includes the change to tokenization described above, giving
  us word frequencies for words such as "l@s".


## Version 2.1 (2018-06-18)

Data changes:

- Updated to the data from the latest Exquisite Corpus, which adds the
  ParaCrawl web crawl and updates to OpenSubtitles 2018
- Added small word list for Latvian
- Added large word list for Czech
- The Dutch large word list once again has 5 data sources

Library changes:

- The output of `word_frequency` is rounded to three significant digits. This
  provides friendlier output, and better reflects the precision of the
  underlying data anyway.

- The MeCab interface can now look for Korean and Japanese dictionaries
  in `/usr/lib/x86_64-linux-gnu/mecab`, which is where Ubuntu 18.04 puts them
  when they are installed from source.


## Version 2.0.1 (2018-05-01)

Fixed edge cases that inserted spurious token boundaries when Japanese text is
run through `simple_tokenize`, because of a few characters that don't match any
of our "spaceless scripts".

It is not a typical situation for Japanese text to be passed through
`simple_tokenize`, because Japanese text should instead use the
Japanese-specific tokenization in `wordfreq.mecab`.

However, some downstream uses of wordfreq have justifiable reasons to pass all
terms through `simple_tokenize`, even terms that may be in Japanese, and in
those cases we want to detect only the most obvious token boundaries.

In this situation, we no longer try to detect script changes, such as between
kanji and katakana, as token boundaries. This particularly allows us to keep
together Japanese words where ヶ appears between kanji, as well as words that
use the iteration mark 々.

This change does not affect any word frequencies. (The Japanese word list uses
`wordfreq.mecab` for tokenization, not `simple_tokenize`.)



## Version 2.0 (2018-03-14)

The big change in this version is that text preprocessing, tokenization, and
postprocessing to look up words in a list are separate steps.

If all you need is preprocessing to make text more consistent, use
`wordfreq.preprocess.preprocess_text(text, lang)`. If you need preprocessing
and tokenization, use `wordfreq.tokenize(text, lang)` as before. If you need
all three steps, use the new function `wordfreq.lossy_tokenize(text, lang)`.

As a breaking change, this means that the `tokenize` function no longer has
the `combine_numbers` option, because that's a postprocessing step. For
the same behavior, use `lossy_tokenize`, which always combines numbers.

Similarly, `tokenize` will no longer replace Chinese characters with their
Simplified Chinese version, while `lossy_tokenize` will.

Other changes:

- There's a new default wordlist for each language, called "best". This
  chooses the "large" wordlist for that language, or if that list doesn't
  exist, it falls back on "small".

- The wordlist formerly named "combined" (this name made sense long ago)
  is now named "small". "combined" remains as a deprecated alias.

- The "twitter" wordlist has been removed. If you need to compare word
  frequencies from individual sources, you can work with the separate files in
  [exquisite-corpus][].

- Tokenizing Chinese will preserve the original characters, no matter whether
  they are Simplified or Traditional, instead of replacing them all with
  Simplified characters.

- Different languages require different processing steps, and the decisions
  about what these steps are now appear in the `wordfreq.language_info` module,
  replacing a bunch of scattered and inconsistent `if` statements.

- Tokenizing CJK languages while preserving punctuation now has a less confusing
  implementation.

- The preprocessing step can transliterate Azerbaijani, although we don't yet
  have wordlists in this language. This is similar to how the tokenizer
  supports many more languages than the ones with wordlists, making future
  wordlists possible.

- Speaking of that, the tokenizer will log a warning (once) if you ask to tokenize
  text written in a script we can't tokenize (such as Thai).

- New source data from [exquisite-corpus][] includes OPUS OpenSubtitles 2018.

Nitty gritty dependency changes:

- Updated the regex dependency to 2018.02.21. (We would love suggestions on
  how to coexist with other libraries that use other versions of `regex`,
  without a `>=` requirement that could introduce unexpected data-altering
  changes.)

- We now depend on `msgpack`, the new name for `msgpack-python`.

[exquisite-corpus]: https://github.com/LuminosoInsight/exquisite-corpus


## Version 1.7.0 (2017-08-25)

- Tokenization will always keep Unicode graphemes together, including
  complex emoji introduced in Unicode 10
- Update the Wikipedia source data to April 2017
- Remove some non-words, such as the Unicode replacement character and the
  pilcrow sign, from frequency lists
- Support Bengali and Macedonian, which passed the threshold of having enough
  source data to be included


## Version 1.6.1 (2017-05-10)

- Depend on langcodes 1.4, with a new language-matching system that does not
  depend on SQLite.

  This prevents silly conflicts where langcodes' SQLite connection was
  preventing langcodes from being used in threads.


## Version 1.6.0 (2017-01-05)

- Support Czech, Persian, Ukrainian, and Croatian/Bosnian/Serbian
- Add large lists in Chinese, Finnish, Japanese, and Polish
- Data is now collected and built using Exquisite Corpus
  (https://github.com/LuminosoInsight/exquisite-corpus)
- Add word frequencies from OPUS OpenSubtitles 2016
- Add word frequencies from the MOKK Hungarian Webcorpus
- Expand Google Books Ngrams data to cover 8 languages
- Expand language detection on Reddit to cover 13 languages with large enough
  Reddit communities
- Drop the Common Crawl; we have enough good sources now that we don't have
  to deal with all that spam
- Add automatic transliteration of Serbian text
- Adjust tokenization of apostrophes next to vowel sounds: the French word
  "l'heure" is now tokenized similarly to "l'arc"
- Multi-digit numbers of each length are smashed into the same word frequency,
  to remove meaningless differences and increase compatibility with word2vec.
  (Internally, their digits are replaced by zeroes.)
- Another new frequency-merging strategy (drop the highest and lowest,
  average the rest)


## Version 1.5.1 (2016-08-19)

- Bug fix: Made it possible to load the Japanese or Korean dictionary when the
  other one is not available


## Version 1.5.0 (2016-08-08)

- Include word frequencies learned from the Common Crawl
- Support Bulgarian, Catalan, Danish, Finnish, Hebrew, Hindi, Hungarian,
  Norwegian Bokmål, and Romanian
- Improve Korean with MeCab tokenization
- New frequency-merging strategy (weighted median)
- Include Wikipedia as a Chinese source (mostly Traditional)
- Include Reddit as a Spanish source
- Remove Greek Twitter because its data is poorly language-detected
- Add large lists in Arabic, Dutch, Italian
- Remove marks from more languages
- Deal with commas and cedillas in Turkish and Romanian
- Fix tokenization of Southeast and South Asian scripts
- Clean up Git history by removing unused large files

[Announcement blog post](https://blog.conceptnet.io/2016/08/22/wordfreq-1-5-more-data-more-languages-more-accuracy)


## Version 1.4 (2016-06-02)

- Add large lists in English, German, Spanish, French, and Portuguese
- Add `zipf_frequency` function

[Announcement blog post](https://blog.conceptnet.io/2016/06/02/wordfreq-1-4-more-words-plus-word-frequencies-from-reddit/)


## Version 1.3 (2016-01-14)

- Add Reddit comments as an English source


## Version 1.2 (2015-10-29)

- Add SUBTLEX data
- Better support for Chinese, using Jieba for tokenization, and mapping
  Traditional Chinese characters to Simplified
- Improve Greek
- Add Polish, Swedish, and Turkish
- Tokenizer can optionally preserve punctuation
- Detect when sources stripped "'t" off of English words, and repair their
  frequencies

[Announcement blog post](https://blog.luminoso.com/2015/10/29/wordfreq-1-2-is-better-at-chinese-english-greek-polish-swedish-and-turkish/)


## Version 1.1 (2015-08-25)

- Use the 'regex' package to implement Unicode tokenization that's mostly
  consistent across languages
- Use NFKC normalization in Japanese and Arabic


## Version 1.0 (2015-07-28)

- Create compact word frequency lists in English, Arabic, German, Spanish,
  French, Indonesian, Japanese, Malay, Dutch, Portuguese, and Russian
- Marginal support for Greek, Korean, Chinese
- Fresh start, dropping compatibility with wordfreq 0.x and its unreasonably
  large downloads
<|MERGE_RESOLUTION|>--- conflicted
+++ resolved
@@ -1,4 +1,18 @@
-<<<<<<< HEAD
+## Version 2.5.1 (2021-09-02)
+
+- Import ftfy and use its `uncurl_quotes` method to turn curly quotes into
+  straight ones, providing consistency with multiple forms of apostrophes.
+
+- Set minimum version requierements on `regex`, `jieba`, and `langcodes`
+  so that tokenization will give consistent results.
+
+- Workaround an inconsistency in the `msgpack` API around
+  `strict_map_key=False`.
+
+## Version 2.5 (2021-04-15)
+
+- Incorporate data from the OSCAR corpus.
+
 ## Version 2.4.2 (2021-02-19)
 
 - When tokenizing Japanese or Korean, MeCab's dictionaries no longer have to
@@ -24,12 +38,6 @@
 - Updated dependencies to require recent versions of `regex` and `jieba`,
   to get tokenization that's consistent with the word lists. `regex` now
   requires a version after 2020.04.04.
-=======
-## Version 2.3.3 (2020-09-08)
-
-- Set minimum version requierements on `regex`, `jieba`, and `langcodes`
-  so that tokenization will give consistent results.
->>>>>>> 174ecf58
 
 ## Version 2.3.2 (2020-04-28)
 
