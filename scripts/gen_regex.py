--- conflicted
+++ resolved
@@ -8,11 +8,7 @@
 DATA_PATH = pathlib.Path(resource_filename('wordfreq', 'data'))
 
 
-<<<<<<< HEAD
-def func_to_regex(accept):
-=======
 def func_to_regex(accept_func):
->>>>>>> 2262088b
     """
     Given a function that returns True or False for a numerical codepoint,
     return a regex character class accepting the characters resulting in True.
@@ -22,8 +18,7 @@
     ranges = []
 
     for codepoint, category in enumerate(CATEGORIES):
-<<<<<<< HEAD
-        if accept(codepoint):
+        if accept_func(codepoint):
             if not parsing_range:
                 ranges.append([codepoint, codepoint])
                 parsing_range = True
@@ -31,16 +26,6 @@
                 ranges[-1][1] = codepoint
         elif category != 'Cn':
             parsing_range = False
-=======
-        if accept_func(codepoint):
-            if tentative_end == codepoint - 1:
-                ranges[-1][1] = codepoint
-            else:
-                ranges.append([codepoint, codepoint])
-            tentative_end = codepoint
-        elif category == 'Cn' and tentative_end == codepoint - 1:
-            tentative_end = codepoint
->>>>>>> 2262088b
 
     return '[%s]' % ''.join('%s-%s' % (chr(r[0]), chr(r[1])) for r in ranges)
 
