from wordfreq import (
    word_frequency, available_languages, cB_to_freq,
    top_n_list, random_words, random_ascii_words, tokenize
)
from nose.tools import (
    eq_, assert_almost_equal, assert_greater, raises
)


def test_freq_examples():
    # Stopwords are most common in the correct language
    assert_greater(word_frequency('the', 'en'),
                   word_frequency('de', 'en'))

    assert_greater(word_frequency('de', 'es'),
                   word_frequency('the', 'es'))


def test_languages():
    # Make sure the number of available languages doesn't decrease
    avail = available_languages()
    assert_greater(len(avail), 15)

    # Look up a word representing laughter in each language, and make sure
    # it has a non-zero frequency.
    for lang in avail:
        if lang == 'zh' or lang == 'ja':
            text = '笑'
        elif lang == 'ar':
            text = 'ههههه'
        elif lang == 'ca' or lang == 'es':
            text = 'jajaja'
        elif lang in {'de', 'nb', 'sv', 'da'}:
            text = 'haha'
        elif lang == 'pt':
            text = 'kkkk'
        elif lang == 'he':
            text = 'חחח'
        elif lang == 'ru':
            text = 'лол'
        elif lang == 'bg':
            text = 'хаха'
        elif lang == 'ro':
            text = 'ha'
        elif lang == 'el':
            text = 'χαχα'
        else:
            text = 'lol'
        assert_greater(word_frequency(text, lang), 0, lang)

        # Make up a weirdly verbose language code and make sure
        # we still get it
        new_lang_code = '%s-001-x-fake-extension' % lang.upper()
        assert_greater(word_frequency(text, new_lang_code), 0, (text, new_lang_code))


def test_twitter():
    avail = available_languages('twitter')
    assert_greater(len(avail), 14)

    for lang in avail:
        assert_greater(word_frequency('rt', lang, 'twitter'),
                       word_frequency('rt', lang, 'combined'))


def test_minimums():
    eq_(word_frequency('esquivalience', 'en'), 0)
    eq_(word_frequency('esquivalience', 'en', minimum=1e-6), 1e-6)
    eq_(word_frequency('the', 'en', minimum=1), 1)

def test_most_common_words():
    # If something causes the most common words in well-supported languages to
    # change, we should know.

    def get_most_common(lang):
        """
        Return the single most common word in the language.
        """
        return top_n_list(lang, 1)[0]

    eq_(get_most_common('ar'), 'من')
    eq_(get_most_common('de'), 'die')
    eq_(get_most_common('en'), 'the')
    eq_(get_most_common('es'), 'de')
    eq_(get_most_common('fr'), 'de')
    eq_(get_most_common('it'), 'di')
    eq_(get_most_common('ja'), 'の')
    eq_(get_most_common('nl'), 'de')
    eq_(get_most_common('pt'), 'de')
    eq_(get_most_common('ru'), 'в')
    eq_(get_most_common('tr'), 've')
    eq_(get_most_common('zh'), '的')


def test_language_matching():
    freq = word_frequency('的', 'zh')
    eq_(word_frequency('的', 'zh-TW'), freq)
    eq_(word_frequency('的', 'zh-CN'), freq)
    eq_(word_frequency('的', 'zh-Hant'), freq)
    eq_(word_frequency('的', 'zh-Hans'), freq)
    eq_(word_frequency('的', 'yue-HK'), freq)
    eq_(word_frequency('的', 'cmn'), freq)


def test_cB_conversion():
    eq_(cB_to_freq(0), 1.)
    assert_almost_equal(cB_to_freq(-100), 0.1)
    assert_almost_equal(cB_to_freq(-600), 1e-6)


@raises(ValueError)
def test_failed_cB_conversion():
    cB_to_freq(1)


def test_tokenization():
    # We preserve apostrophes within words, so "can't" is a single word in the
    # data
    eq_(tokenize("I don't split at apostrophes, you see.", 'en'),
        ['i', "don't", 'split', 'at', 'apostrophes', 'you', 'see'])

    eq_(tokenize("I don't split at apostrophes, you see.", 'en', include_punctuation=True),
        ['i', "don't", 'split', 'at', 'apostrophes', ',', 'you', 'see', '.'])

    # Certain punctuation does not inherently split a word.
    eq_(tokenize("Anything is possible at zombo.com", 'en'),
        ['anything', 'is', 'possible', 'at', 'zombo.com'])

    # Splits occur after symbols, and at splitting punctuation such as hyphens.
    eq_(tokenize('😂test', 'en'), ['😂', 'test'])

    eq_(tokenize("flip-flop", 'en'), ['flip', 'flop'])

    eq_(tokenize('this text has... punctuation :)', 'en', include_punctuation=True),
        ['this', 'text', 'has', '...', 'punctuation', ':)'])


def test_casefolding():
    eq_(tokenize('WEISS', 'de'), ['weiss'])
    eq_(tokenize('weiß', 'de'), ['weiss'])
    eq_(tokenize('İstanbul', 'tr'), ['istanbul'])
    eq_(tokenize('SIKISINCA', 'tr'), ['sıkısınca'])


def test_phrase_freq():
    ff = word_frequency("flip-flop", 'en')
    assert_greater(ff, 0)
    assert_almost_equal(
        1.0 / ff,
        1.0 / word_frequency('flip', 'en') + 1.0 / word_frequency('flop', 'en')
    )


def test_not_really_random():
    # If your xkcd-style password comes out like this, maybe you shouldn't
    # use it
    eq_(random_words(nwords=4, lang='en', bits_per_word=0),
        'the the the the')

    # This not only tests random_ascii_words, it makes sure we didn't end
    # up with 'eos' as a very common Japanese word
    eq_(random_ascii_words(nwords=4, lang='ja', bits_per_word=0),
        '1 1 1 1')


@raises(ValueError)
def test_not_enough_ascii():
    random_ascii_words(lang='zh', bits_per_word=14)


def test_arabic():
    # Remove tatweels
    eq_(
        tokenize('متــــــــعب', 'ar'),
        ['متعب']
    )

    # Remove combining marks
    eq_(
        tokenize('حَرَكَات', 'ar'),
        ['حركات']
    )

    eq_(
        tokenize('\ufefb', 'ar'),  # An Arabic ligature...
        ['\u0644\u0627']  # ...that is affected by NFKC normalization
    )


def test_ideographic_fallback():
    # Try tokenizing Chinese text as English -- it should remain stuck together.
    eq_(tokenize('中国文字', 'en'), ['中国文字'])

    # When Japanese is tagged with the wrong language, it will be split
    # at script boundaries.
    ja_text = 'ひらがなカタカナromaji'
    eq_(
        tokenize(ja_text, 'en'),
        ['ひらがな', 'カタカナ', 'romaji']
    )

def test_other_languages():
    # Test that we leave Thai letters stuck together. If we had better Thai support,
    # we would actually split this into a three-word phrase.
    eq_(tokenize('การเล่นดนตรี', 'th'), ['การเล่นดนตรี'])
    eq_(tokenize('"การเล่นดนตรี" means "playing music"', 'en'),
        ['การเล่นดนตรี', 'means', 'playing', 'music'])

    # Test Khmer, a script similar to Thai
    eq_(tokenize('សូមស្វាគមន៍', 'km'), ['សូមស្វាគមន៍'])

    # Test Hindi -- tokens split where there are spaces, and not where there aren't
    eq_(tokenize('हिन्दी विक्षनरी', 'hi'), ['हिन्दी', 'विक्षनरी'])

    # Remove vowel points in Hebrew
    eq_(tokenize('דֻּגְמָה', 'he'), ['דגמה'])
<<<<<<< HEAD

    # Deal with commas, cedillas, and I's in Turkish
    eq_(tokenize('kișinin', 'tr'), ['kişinin'])
    eq_(tokenize('KİȘİNİN', 'tr'), ['kişinin'])

    # Deal with cedillas that should be commas-below in Romanian
    eq_(tokenize('acelaşi', 'ro'), ['același'])
    eq_(tokenize('ACELAŞI', 'ro'), ['același'])
=======
>>>>>>> fec6eddc
<|MERGE_RESOLUTION|>--- conflicted
+++ resolved
@@ -214,7 +214,6 @@
 
     # Remove vowel points in Hebrew
     eq_(tokenize('דֻּגְמָה', 'he'), ['דגמה'])
-<<<<<<< HEAD
 
     # Deal with commas, cedillas, and I's in Turkish
     eq_(tokenize('kișinin', 'tr'), ['kişinin'])
@@ -222,6 +221,4 @@
 
     # Deal with cedillas that should be commas-below in Romanian
     eq_(tokenize('acelaşi', 'ro'), ['același'])
-    eq_(tokenize('ACELAŞI', 'ro'), ['același'])
-=======
->>>>>>> fec6eddc
+    eq_(tokenize('ACELAŞI', 'ro'), ['același'])