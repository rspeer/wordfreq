--- conflicted
+++ resolved
@@ -79,7 +79,6 @@
     assert tokenize('谢谢谢谢', 'yue') == tokens
 
 
-<<<<<<< HEAD
 def test_unreasonably_long():
     # This crashed earlier versions of wordfreq due to an overflow in
     # exponentiation. We've now changed the sequence of operations so it
@@ -87,7 +86,8 @@
     lots_of_ls = 'l' * 800
     assert word_frequency(lots_of_ls, 'zh') == 0.
     assert zipf_frequency(lots_of_ls, 'zh') == 0.
-=======
+
+
 def test_hyphens():
     # An edge case of Chinese tokenization that changed sometime around
     # jieba 0.42.
@@ -97,4 +97,3 @@
     
     tok = tokenize('--------', 'zh', include_punctuation=True, external_wordlist=True)
     assert tok == ['--------']
->>>>>>> 174ecf58
