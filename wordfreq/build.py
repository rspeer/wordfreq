--- conflicted
+++ resolved
@@ -195,34 +195,10 @@
     for lang in multi_wordlist:
         logger.info("\tLanguage: %s" % lang)
         save_wordlist_to_db(conn, 'multi', lang, multi_wordlist[lang])
-<<<<<<< HEAD
+
     # Load Dutch from a separate source. We may end up with more languages like this.
     read_wordlist_into_db(conn, wordlist_path('luminoso', 'nl-combined-201503.csv'), 'stems', '*')
-=======
-
-    logger.info("Loading Twitter corpus.")
-    twitter_wordlist = read_csv(
-        os.path.join(source_dir, 'luminoso', 'twitter-52M.csv')
-    )
-    save_wordlist_to_db(conn, 'twitter', 'xx', twitter_wordlist)
-
-    logger.info("Loading stemmed Twitter corpus.")
-    twitter_stems_wordlist = read_multilingual_csv(
-        os.path.join(source_dir, 'luminoso', 'twitter-stems-2014.csv')
-    )
-    for lang in twitter_stems_wordlist:
-        logger.info("\tLanguage: %s" % lang)
-        save_wordlist_to_db(conn, 'twitter-stems', lang, twitter_stems_wordlist[lang])
-
-    logger.info("Loading unstemmed Twitter corpus.")
-    twitter_surface_wordlist = read_multilingual_csv(
-        os.path.join(source_dir, 'luminoso', 'twitter-surfaces-2014.csv')
-    )
-    for lang in twitter_surface_wordlist:
-        logger.info("\tLanguage: %s" % lang)
-        save_wordlist_to_db(conn, 'twitter-surfaces', lang, twitter_surface_wordlist[lang])
-
->>>>>>> 6e98ca98
+
     logger.info("Done loading.")
 
 
