from wordfreq_builder.word_counts import read_values, merge_counts, write_wordlist
import argparse


def merge_lists(input_names, output_name, cutoff=0, max_size=1000000):
    count_dicts = []
    for input_name in input_names:
        values, total = read_values(input_name, cutoff=cutoff, max_size=max_size)
        count_dicts.append(values)
    merged = merge_counts(count_dicts)
    write_wordlist(merged, output_name)


if __name__ == '__main__':
    parser = argparse.ArgumentParser()
<<<<<<< HEAD
    parser.add_argument('-o', '--output', help='filename to write the output to', default='combined-counts.csv')
    parser.add_argument('-c', '--cutoff', type=int, default=0, help='minimum count to read from an input file')
    parser.add_argument('-m', '--max-words', type=int, default=1000000, help='maximum number of words to read from each list')
    parser.add_argument('inputs', help='names of input files to merge', nargs='+')
=======
    parser.add_argument('-o', '--output', default='combined-counts.csv',
                        help='filename to write the output to')
    parser.add_argument('-c', '--cutoff', type=int, default=0,
                        help='minimum count to read from an input file')
    parser.add_argument('inputs', nargs='+',
                        help='names of input files to merge')
>>>>>>> 7b539f90
    args = parser.parse_args()
    merge_lists(args.inputs, args.output, cutoff=args.cutoff, max_size=args.max_words)
<|MERGE_RESOLUTION|>--- conflicted
+++ resolved
@@ -13,18 +13,13 @@
 
 if __name__ == '__main__':
     parser = argparse.ArgumentParser()
-<<<<<<< HEAD
-    parser.add_argument('-o', '--output', help='filename to write the output to', default='combined-counts.csv')
-    parser.add_argument('-c', '--cutoff', type=int, default=0, help='minimum count to read from an input file')
-    parser.add_argument('-m', '--max-words', type=int, default=1000000, help='maximum number of words to read from each list')
-    parser.add_argument('inputs', help='names of input files to merge', nargs='+')
-=======
     parser.add_argument('-o', '--output', default='combined-counts.csv',
                         help='filename to write the output to')
     parser.add_argument('-c', '--cutoff', type=int, default=0,
                         help='minimum count to read from an input file')
+    parser.add_argument('-m', '--max-words', type=int, default=1000000,
+                        help='maximum number of words to read from each list')
     parser.add_argument('inputs', nargs='+',
                         help='names of input files to merge')
->>>>>>> 7b539f90
     args = parser.parse_args()
     merge_lists(args.inputs, args.output, cutoff=args.cutoff, max_size=args.max_words)
